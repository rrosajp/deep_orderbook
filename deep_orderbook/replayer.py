--- conflicted
+++ resolved
@@ -281,15 +281,6 @@
             if channel_names:
                 df = df.filter(pl.col('channel').is_in(channel_names))
 
-<<<<<<< HEAD
-            with tqdm(df.group_by_dynamic("timestamp", every="1s", label='right')) as windows:
-                if self.on_message:
-                    for t_win, df in windows:
-                        windows.set_description(f"replay: {t_win}")
-                        await self.on_message(t_win, df)
-                else:
-                    raise ValueError("on_message handler not set for ParquetReplayer.")
-=======
             with tqdm(
                 df.group_by_dynamic('timestamp', every='1h', label='right'), leave=False
             ) as hours:
@@ -306,7 +297,6 @@
                             raise ValueError(
                                 "on_message handler not set for ParquetReplayer."
                             )
->>>>>>> c1d1953d
 
     async def unsubscribe_all_async(self):
         # This is a no-op for the replayer, since we are just replaying stored data
@@ -317,26 +307,15 @@
     from deep_orderbook.feeds.coinbase_feed import CoinbaseFeed
     import pyinstrument
 
-<<<<<<< HEAD
-=======
     replayer = ParquetReplayer('data', date_regexp='2024-08-05')
->>>>>>> c1d1953d
     with pyinstrument.Profiler() as profiler:
         pairs = ['BTC-USD', 'ETH-USD', 'ETH-BTC']
         async with CoinbaseFeed(
             markets=pairs,
-<<<<<<< HEAD
-            replayer=ParquetReplayer('data', date_regexp='2024'),
-        ) as feed:
-            pass
-            # async for msg in feed:
-            #     print(msg)
-=======
             replayer=replayer,
         ) as feed:
             async for msg in feed.multi_generator():
                 print(msg)
->>>>>>> c1d1953d
     profiler.open_in_browser(timeline=False)
 
     single_pair = 'BTCUSDT'
