--- conflicted
+++ resolved
@@ -408,17 +408,11 @@
 class ArrayShaper:
     def __init__(self, zoom_frac=1 / 256, width_per_side=64):
         self.zoom_frac = zoom_frac
-<<<<<<< HEAD
-        self.width_per_side = width_per_side
-=======
         self.num_side_lvl = width_per_side
->>>>>>> 664828d7
         self.prev_price = None
         self.emaNew = 1 / 32
         self.emaPrice = None
 
-<<<<<<< HEAD
-=======
         self._cut_scales = pl.arange(0, self.num_side_lvl, eager=True) ** 2
         self._cut_scales = self._cut_scales / self._cut_scales[-1]
         self.ask_bin_labels = [f"{p:03}" for p in range(self.num_side_lvl)]
@@ -435,32 +429,12 @@
         MAX_LEN_ARRAY = 512
         self.total_array = np.zeros((MAX_LEN_ARRAY, self.num_side_lvl * 2, 3))
 
->>>>>>> 664828d7
     def update_ema(self, price):
         if self.emaPrice is None:
             self.emaPrice = price
         self.prev_price = self.emaPrice
         self.emaPrice = price * self.emaNew + (self.emaPrice) * (1 - self.emaNew)
 
-<<<<<<< HEAD
-    # Constants
-    FRAC_LEVELS = 0.01
-    NUM_LEVEL_BINS = 128
-    SPACING = pl.arange(0, NUM_LEVEL_BINS, eager=True) ** 2
-    SPACING = SPACING / SPACING[-1]
-    ASK_LABELS = [f"{p:03}" for p in range(NUM_LEVEL_BINS)]
-    ASK_BIN_INDEX = pl.DataFrame(
-        {'bin_idx': pl.Series(ASK_LABELS, dtype=pl.Categorical)}
-    ).sort('bin_idx')
-    BID_LABELS = [f"-{lab}" for lab in ASK_LABELS[::-1]]
-    BID_BIN_INDEX = pl.DataFrame(
-        {'bin_idx': pl.Series(BID_LABELS, dtype=pl.Categorical)}
-    ).sort('bin_idx')
-    ALL_BIN_INDEX = BID_BIN_INDEX.vstack(ASK_BIN_INDEX)
-    ALL_BIN_LABELS = BID_LABELS + ASK_LABELS
-
-=======
->>>>>>> 664828d7
     def price_level_binning(self, df: pl.DataFrame, all_edges):
         return self.ALL_BIN_INDEX.join(
             df.with_columns(
@@ -472,97 +446,54 @@
                 .alias('bin_idx')
             )
             .group_by('bin_idx')
-<<<<<<< HEAD
-            .agg(pl.col('size').sum().alias('sz')),
-=======
             .agg(pl.col('size').sum().alias('size')),
->>>>>>> 664828d7
             on='bin_idx',
             how='left',
         ).fill_null(0)
 
-<<<<<<< HEAD
-    def bin_books(
-        self, one_sec: md.OneSecondEnds, zoom_frac=FRAC_LEVELS, spacing=SPACING
-    ) -> pl.DataFrame:
-=======
     def bin_books(self, one_sec: md.OneSecondEnds, zoom_frac=None) -> pl.DataFrame:
->>>>>>> 664828d7
         """
         This function bins order book and trade data into specified price levels,
         applies cumulative sums, reindexes the data, and applies the arcsinh transformation.
         """
-<<<<<<< HEAD
-
-        # Parameters
-        ref_price = self.prev_price
-        price_range = ref_price * zoom_frac
-
-        bid_edges: pl.Series = ref_price - spacing * price_range
-        ask_edges: pl.Series = ref_price + spacing * price_range
-=======
         zoom_frac = zoom_frac or self.zoom_frac
         price_range = self.prev_price * zoom_frac
 
         bid_edges: pl.Series = self.prev_price - self._cut_scales * price_range
         ask_edges: pl.Series = self.prev_price + self._cut_scales * price_range
->>>>>>> 664828d7
         all_edges = bid_edges[1:].reverse().append(ask_edges).to_list()
 
         dfa = one_sec.asks.with_columns((-pl.col('size')).alias('size'))
         dfb = one_sec.bids
         trup = one_sec.trades.filter(pl.col('side') == 'BUY')
-<<<<<<< HEAD
-        trdn = one_sec.trades.filter(pl.col('side') == 'SELL').with_columns((-pl.col('size')).alias('size'))
-=======
         trdn = one_sec.trades.filter(pl.col('side') == 'SELL').with_columns(
             (-pl.col('size')).alias('size')
         )
->>>>>>> 664828d7
 
         dfb = self.price_level_binning(dfb, all_edges)
         dfa = self.price_level_binning(dfa, all_edges)
         df_trup = self.price_level_binning(trup, all_edges)
         df_trdn = self.price_level_binning(trdn, all_edges)
 
-<<<<<<< HEAD
-        # sum the szs for the same bin_idx
-        df_book = (
-            dfb.join(dfa, on='bin_idx', suffix='_ask', how='left')
-            .with_columns(pl.col('sz') + pl.col('sz_ask').alias('sz'))
-            .drop('sz_ask')
-=======
         # sum the sizes for the same bin_idx
         df_book = (
             dfb.join(dfa, on='bin_idx', suffix='_ask', how='left')
             .with_columns(pl.col('size') + pl.col('size_ask').alias('size'))
             .drop('size_ask')
->>>>>>> 664828d7
         )
         df_book = df_book.join(df_trup, on='bin_idx', how='left', suffix='_trup')
         df_book = df_book.join(df_trdn, on='bin_idx', how='left', suffix='_trdn')
 
-<<<<<<< HEAD
-        if len(trup) and len(trdn):
-            print(df_trup.filter(pl.col('sz') > 0))
-            print(trdn)
-            print(one_sec.trade_range())
-            print('trades')
-=======
         # # re-add the edges in a new column "price"
         # df_book = df_book.with_columns(
         #     bid_edges.reverse().append(ask_edges).cast(pl.Float32).alias('price')
         # ).sort('price')
->>>>>>> 664828d7
 
         return df_book
 
     async def make_arr3d(self, one_sec: md.OneSecondEnds):
         self.update_ema(one_sec.avg_price())
         df_book = self.bin_books(one_sec)
-<<<<<<< HEAD
-        return df_book
-=======
         # print(df_book.reverse()[self.num_side_lvl - 5 : self.num_side_lvl + 5])
 
         df_3d = df_book.drop('bin_idx')
@@ -573,7 +504,6 @@
         self.total_array = np.roll(self.total_array, -1, axis=0)
         self.total_array[-1] = image_col
         return self.total_array
->>>>>>> 664828d7
 
 
 async def iter_shapes():
@@ -581,11 +511,7 @@
     from deep_orderbook.replayer import ParquetReplayer
 
     # old_shaper = BookShaper()
-<<<<<<< HEAD
-    shaper = ArrayShaper()
-=======
     shaper = ArrayShaper(zoom_frac=0.25)
->>>>>>> 664828d7
     MARKETS = ["BTC-USD"]
     replayer = ParquetReplayer('data', date_regexp='2024-08-06')
     async with CoinbaseFeed(
@@ -594,23 +520,15 @@
     ) as feed:
         async for onesec in feed.one_second_iterator():
             # old_shaper.update(onesec.symbols[MARKETS[0]])
-<<<<<<< HEAD
-            yield await shaper.make_arr3d(onesec.symbols[MARKETS[0]])
-=======
             arr = await shaper.make_arr3d(onesec.symbols[MARKETS[0]])
             # print(shaper.emaPrice)
             # print(arr[0, 59:69, :])
             yield arr
->>>>>>> 664828d7
 
 
 async def main():
     async for shape in iter_shapes():
-<<<<<<< HEAD
-        print(shape)
-=======
         pass
->>>>>>> 664828d7
 
 
 if __name__ == '__main__':
