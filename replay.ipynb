{
 "cells": [
  {
   "cell_type": "code",
   "execution_count": 1,
   "metadata": {},
   "outputs": [],
   "source": [
    "from deep_orderbook.shaper import BookShaper, ArrayShaper\n",
    "import numpy as np\n",
    "from pylab import rcParams"
   ]
  },
  {
   "cell_type": "code",
   "execution_count": 2,
   "metadata": {},
   "outputs": [],
   "source": [
    "import matplotlib.pyplot as plt\n",
    "import seaborn as sns\n",
    "import seaborn_image as isns\n",
    "from IPython.display import clear_output\n",
    "rcParams['figure.figsize'] = 20, 4"
   ]
  },
  {
   "cell_type": "code",
   "execution_count": 3,
   "metadata": {},
   "outputs": [],
   "source": [
    "MARKETS = [\"ETH-BTC\", \"BTC-USD\", \"ETH-USD\"]"
   ]
  },
  {
   "cell_type": "code",
   "execution_count": 4,
   "metadata": {},
   "outputs": [],
   "source": [
    "# itertools for asyncio !\n",
    "import asyncio\n",
    "from aioitertools import iter, next, map, zip\n",
    "from aioitertools import enumerate"
   ]
  },
  {
   "cell_type": "code",
   "execution_count": null,
   "metadata": {},
   "outputs": [],
   "source": [
    "from deep_orderbook.feeds.coinbase_feed import CoinbaseFeed\n",
    "from deep_orderbook.replayer import ParquetReplayer\n",
<<<<<<< HEAD
    "\n",
    "async def iter_sec(date_regexp='2024-08-06', max_samples=0):\n",
    "    replayer = ParquetReplayer('data', date_regexp=date_regexp)\n",
    "    async with CoinbaseFeed(\n",
    "        markets=MARKETS,\n",
    "        replayer=replayer,\n",
    "    ) as feed:\n",
    "        async for onesec in feed.one_second_iterator():\n",
    "            yield onesec\n",
    "            if max_samples == 0:\n",
    "                break\n",
    "            else:\n",
    "                max_samples -= 1\n",
    "\n",
    "async for onesec in iter_sec(max_samples=3):\n",
    "    print(onesec)"
   ]
  },
  {
   "cell_type": "code",
   "execution_count": null,
   "metadata": {},
   "outputs": [],
   "source": [
    "async def iter_shapes(date_regexp='2024-08-06', max_samples=0):\n",
    "    symbol_shapers = {pair: ArrayShaper() for pair in MARKETS}\n",
    "    async for onesec in iter_sec(max_samples=2):\n",
    "        yield {\n",
    "            market: await symbol_shapers[market].make_arr3d(\n",
    "                onesec.symbols[market]\n",
    "            )\n",
    "            for market in MARKETS\n",
    "        }\n",
    "        if max_samples == 0:\n",
    "            break\n",
    "        else:\n",
    "            max_samples -= 1\n",
    "\n",
    "\n",
    "async for shaped in iter_shapes(max_samples=3):\n",
    "    print(shaped)\n"
   ]
  },
  {
   "cell_type": "code",
   "execution_count": null,
   "metadata": {},
   "outputs": [],
   "source": [
    "multi_replay = file_replayer.multireplayL2_async(MARKETS)\n",
    "d = await next(multi_replay)\n",
    "d"
   ]
  },
  {
   "cell_type": "code",
   "execution_count": null,
   "metadata": {},
   "outputs": [],
   "source": [
    "async def run(maxpoints=10):\n",
    "    async for i in iter(range(maxpoints)):\n",
    "        d = await next(multi_replay)\n",
    "    #return d\n",
    "\n",
    "task = asyncio.create_task(run())\n",
    "await task"
   ]
  },
  {
   "cell_type": "code",
   "execution_count": null,
   "metadata": {},
   "outputs": [],
   "source": []
  },
  {
   "cell_type": "code",
   "execution_count": null,
   "metadata": {},
   "outputs": [],
   "source": [
    "async def iter_gen_arrays(date_regexp='2024-08-06', max_samples=0):\n",
    "    shaper = BookShaper()\n",
    "    async for onesec in iter_sec(max_samples=max_samples):\n",
    "        yield await shaper.gen_array_async(onesec)\n",
    "\n",
    "async for arr in iter_gen_arrays(max_samples=2):\n",
    "    print(arr)\n",
    "\n",
    "genarr = shaper.gen_array_async(market_replay=multi_replay, markets=MARKETS)\n",
    "_ = await next(genarr)\n",
    "_"
=======
    "\n",
    "async def iter_sec(date_regexp='2024-08-06', max_samples=0):\n",
    "    replayer = ParquetReplayer('data', date_regexp=date_regexp)\n",
    "    async with CoinbaseFeed(\n",
    "        markets=MARKETS,\n",
    "        replayer=replayer,\n",
    "    ) as feed:\n",
    "        async for onesec in feed.one_second_iterator():\n",
    "            yield onesec\n",
    "            if max_samples == 0:\n",
    "                break\n",
    "            else:\n",
    "                max_samples -= 1\n",
    "\n",
    "async for onesec in iter_sec(max_samples=3):\n",
    "    print(onesec)"
>>>>>>> 664828d7
   ]
  },
  {
   "cell_type": "code",
   "execution_count": null,
   "metadata": {},
   "outputs": [],
   "source": [
    "async def iter_shapes(date_regexp='2024-08-06', max_samples=0):\n",
    "    symbol_shapers = {pair: ArrayShaper(zoom_frac=0.01) for pair in MARKETS}\n",
    "    async for onesec in iter_sec(max_samples=max_samples):\n",
    "        yield {\n",
    "            market: await symbol_shapers[market].make_arr3d(\n",
    "                onesec.symbols[market]\n",
    "            )\n",
    "            for market in MARKETS\n",
    "        }\n",
    "        if max_samples == 0:\n",
    "            break\n",
    "        else:\n",
    "            max_samples -= 1\n",
    "\n",
    "\n",
    "async for shaped in iter_shapes(max_samples=1):\n",
    "    print(shaped)\n"
   ]
  },
  {
   "cell_type": "code",
   "execution_count": null,
   "metadata": {},
   "outputs": [],
   "source": [
    "async def iter_gen_arrays(date_regexp='2024-08-06', max_samples=0):\n",
    "    async for shapes in iter_shapes(max_samples=max_samples):\n",
    "        yield shapes['BTC-USD'].transpose(1, 0, 2)\n",
    "#        yield np.hstack([shapes[market] for market in MARKETS]).transpose(1, 0, 2)\n",
    "\n",
    "\n",
    "plt.figure(figsize=(25,11))\n",
    "async for arr in iter_gen_arrays(max_samples=1000):\n",
    "    im = arr.copy()\n",
    "    im[:,:,0] /= 10\n",
    "    # im[:,:,1] *= 10\n",
    "    # im[:,:,2] *= 10\n",
    "    im += 0.5\n",
    "    im = np.roll(im, 2, axis=2)\n",
    "    print(im.min(), im.max())\n",
    "    im = im.clip(0, 1)\n",
    "    isns.imshow(im, origin='lower', cmap='inferno')#, gray=True)\n",
    "    clear_output(wait=True)\n",
    "    plt.show()\n",
    "    print(arr.shape)\n",
    "    # im[:,:,1] *= 10\n",
    "    # im[:,:,2] *= 10\n"
   ]
  },
  {
   "cell_type": "code",
   "execution_count": null,
   "metadata": {},
   "outputs": [],
   "source": [
    "every = 2\n",
    "LENGTH = 256\n",
    "x = []\n",
    "async for n,sec in enumerate(genacc):\n",
    "    allim = []\n",
    "    for symb, data in sec.items():\n",
    "        arr = np.stack(data['bs'][-LENGTH:])\n",
    "        im = arr\n",
    "        im[:,:,0] /= 10\n",
    "        im += 0.5\n",
    "        allim.append(im)\n",
    "    allim = np.concatenate(allim, axis=1)\n",
    "    if n % every == 0:\n",
    "        plt.figure(figsize=(15,11))\n",
    "        toshow = allim.transpose(1,0,2)\n",
    "        toshow = np.clip(toshow, 0, 1)\n",
    "        isns.imshow(toshow, origin=\"lower\")\n",
    "        plt.show()\n",
    "        # pr = np.stack(data['ps'])[-LENGTH:, :-1]\n",
    "        # plt.plot(pr)\n",
    "        # plt.show()\n",
    "#        print(symb)\n",
    "        clear_output(wait=True)\n",
    "#        plt.show()\n",
    "#    if n == 100:\n",
    "#        break\n",
    "    pass"
   ]
  },
  {
   "cell_type": "code",
   "execution_count": null,
   "metadata": {},
   "outputs": [],
   "source": []
  },
  {
   "cell_type": "code",
   "execution_count": null,
   "metadata": {},
   "outputs": [],
   "source": []
  }
 ],
 "metadata": {
  "kernelspec": {
   "display_name": "Python 3",
   "language": "python",
   "name": "python3"
  },
  "language_info": {
   "codemirror_mode": {
    "name": "ipython",
    "version": 3
   },
   "file_extension": ".py",
   "mimetype": "text/x-python",
   "name": "python",
   "nbconvert_exporter": "python",
   "pygments_lexer": "ipython3",
   "version": "3.11.8"
  }
 },
 "nbformat": 4,
 "nbformat_minor": 4
}<|MERGE_RESOLUTION|>--- conflicted
+++ resolved
@@ -2,7 +2,7 @@
  "cells": [
   {
    "cell_type": "code",
-   "execution_count": 1,
+   "execution_count": null,
    "metadata": {},
    "outputs": [],
    "source": [
@@ -13,7 +13,7 @@
   },
   {
    "cell_type": "code",
-   "execution_count": 2,
+   "execution_count": null,
    "metadata": {},
    "outputs": [],
    "source": [
@@ -26,7 +26,7 @@
   },
   {
    "cell_type": "code",
-   "execution_count": 3,
+   "execution_count": null,
    "metadata": {},
    "outputs": [],
    "source": [
@@ -35,7 +35,7 @@
   },
   {
    "cell_type": "code",
-   "execution_count": 4,
+   "execution_count": null,
    "metadata": {},
    "outputs": [],
    "source": [
@@ -53,7 +53,6 @@
    "source": [
     "from deep_orderbook.feeds.coinbase_feed import CoinbaseFeed\n",
     "from deep_orderbook.replayer import ParquetReplayer\n",
-<<<<<<< HEAD
     "\n",
     "async def iter_sec(date_regexp='2024-08-06', max_samples=0):\n",
     "    replayer = ParquetReplayer('data', date_regexp=date_regexp)\n",
@@ -70,101 +69,6 @@
     "\n",
     "async for onesec in iter_sec(max_samples=3):\n",
     "    print(onesec)"
-   ]
-  },
-  {
-   "cell_type": "code",
-   "execution_count": null,
-   "metadata": {},
-   "outputs": [],
-   "source": [
-    "async def iter_shapes(date_regexp='2024-08-06', max_samples=0):\n",
-    "    symbol_shapers = {pair: ArrayShaper() for pair in MARKETS}\n",
-    "    async for onesec in iter_sec(max_samples=2):\n",
-    "        yield {\n",
-    "            market: await symbol_shapers[market].make_arr3d(\n",
-    "                onesec.symbols[market]\n",
-    "            )\n",
-    "            for market in MARKETS\n",
-    "        }\n",
-    "        if max_samples == 0:\n",
-    "            break\n",
-    "        else:\n",
-    "            max_samples -= 1\n",
-    "\n",
-    "\n",
-    "async for shaped in iter_shapes(max_samples=3):\n",
-    "    print(shaped)\n"
-   ]
-  },
-  {
-   "cell_type": "code",
-   "execution_count": null,
-   "metadata": {},
-   "outputs": [],
-   "source": [
-    "multi_replay = file_replayer.multireplayL2_async(MARKETS)\n",
-    "d = await next(multi_replay)\n",
-    "d"
-   ]
-  },
-  {
-   "cell_type": "code",
-   "execution_count": null,
-   "metadata": {},
-   "outputs": [],
-   "source": [
-    "async def run(maxpoints=10):\n",
-    "    async for i in iter(range(maxpoints)):\n",
-    "        d = await next(multi_replay)\n",
-    "    #return d\n",
-    "\n",
-    "task = asyncio.create_task(run())\n",
-    "await task"
-   ]
-  },
-  {
-   "cell_type": "code",
-   "execution_count": null,
-   "metadata": {},
-   "outputs": [],
-   "source": []
-  },
-  {
-   "cell_type": "code",
-   "execution_count": null,
-   "metadata": {},
-   "outputs": [],
-   "source": [
-    "async def iter_gen_arrays(date_regexp='2024-08-06', max_samples=0):\n",
-    "    shaper = BookShaper()\n",
-    "    async for onesec in iter_sec(max_samples=max_samples):\n",
-    "        yield await shaper.gen_array_async(onesec)\n",
-    "\n",
-    "async for arr in iter_gen_arrays(max_samples=2):\n",
-    "    print(arr)\n",
-    "\n",
-    "genarr = shaper.gen_array_async(market_replay=multi_replay, markets=MARKETS)\n",
-    "_ = await next(genarr)\n",
-    "_"
-=======
-    "\n",
-    "async def iter_sec(date_regexp='2024-08-06', max_samples=0):\n",
-    "    replayer = ParquetReplayer('data', date_regexp=date_regexp)\n",
-    "    async with CoinbaseFeed(\n",
-    "        markets=MARKETS,\n",
-    "        replayer=replayer,\n",
-    "    ) as feed:\n",
-    "        async for onesec in feed.one_second_iterator():\n",
-    "            yield onesec\n",
-    "            if max_samples == 0:\n",
-    "                break\n",
-    "            else:\n",
-    "                max_samples -= 1\n",
-    "\n",
-    "async for onesec in iter_sec(max_samples=3):\n",
-    "    print(onesec)"
->>>>>>> 664828d7
    ]
   },
   {
